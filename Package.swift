// swift-tools-version: 5.9
// The swift-tools-version declares the minimum version of Swift required to build this package.

import PackageDescription

let package = Package(
	name: "CXXAudioUtilities",
	products: [
		.library(
			name: "CXXAudioUtilities",
			targets: [
				"CXXAudioUtilities",
			]),
	],
	targets: [
		.target(
			name: "CXXAudioUtilities",
			// TODO: Investigate using Swift/C++ interoperability
			// https://www.swift.org/documentation/cxx-interop/
//			swiftSettings: [
//				.interoperabilityMode(.Cxx),
//			],
			linkerSettings: [
				.linkedFramework("CoreAudio"),
				.linkedFramework("AudioToolbox"),
			]),
		.testTarget(
			name: "CXXAudioUtilitiesTests",
<<<<<<< HEAD
			dependencies: ["CXXAudioUtilities"],
			swiftSettings: [.interoperabilityMode(.Cxx)]),
=======
			dependencies: [
				"CXXAudioUtilities",
			]),
>>>>>>> c4f71d6c
	],
	cxxLanguageStandard: .cxx17
)<|MERGE_RESOLUTION|>--- conflicted
+++ resolved
@@ -15,25 +15,21 @@
 	targets: [
 		.target(
 			name: "CXXAudioUtilities",
-			// TODO: Investigate using Swift/C++ interoperability
-			// https://www.swift.org/documentation/cxx-interop/
-//			swiftSettings: [
-//				.interoperabilityMode(.Cxx),
-//			],
+			swiftSettings: [
+				.interoperabilityMode(.Cxx),
+			],
 			linkerSettings: [
 				.linkedFramework("CoreAudio"),
 				.linkedFramework("AudioToolbox"),
 			]),
 		.testTarget(
 			name: "CXXAudioUtilitiesTests",
-<<<<<<< HEAD
-			dependencies: ["CXXAudioUtilities"],
-			swiftSettings: [.interoperabilityMode(.Cxx)]),
-=======
 			dependencies: [
 				"CXXAudioUtilities",
+			],
+			swiftSettings: [
+				.interoperabilityMode(.Cxx),
 			]),
->>>>>>> c4f71d6c
 	],
 	cxxLanguageStandard: .cxx17
 )