//
// Copyright (c) 2013 - 2024 Stephen F. Booth <me@sbooth.org>
// Part of https://github.com/sbooth/CXXAudioUtilities
// MIT license
//

#import <cstdlib>
#import <cstring>
#import <new>

#import <AudioToolbox/AudioFormat.h>

#import "SFBCAChannelLayout.hpp"

namespace {

/// Returns the size in bytes of an @c AudioChannelLayout with the specified number of channel descriptions
constexpr size_t ChannelLayoutSize(UInt32 numberChannelDescriptions) noexcept
{
	return offsetof(AudioChannelLayout, mChannelDescriptions) + (numberChannelDescriptions * sizeof(AudioChannelDescription));
}

/// Allocates an @c AudioChannelLayout
/// @param numberChannelDescriptions The number of channel descriptions that will be stored in the channel layout
/// @return An @c AudioChannelLayout
/// @throws @c std::bad_alloc
AudioChannelLayout * CreateChannelLayout(UInt32 numberChannelDescriptions)
{
	size_t layoutSize = ChannelLayoutSize(numberChannelDescriptions);
	AudioChannelLayout *channelLayout = static_cast<AudioChannelLayout *>(std::malloc(layoutSize));
	if(!channelLayout)
		throw std::bad_alloc();

	std::memset(channelLayout, 0, layoutSize);

	channelLayout->mNumberChannelDescriptions = numberChannelDescriptions;

	return channelLayout;
}

/// Creates and returns a copy of @c rhs
/// @param rhs The @c AudioChannelLayout to copy
/// @return An @c AudioChannelLayout
/// @throws @c std::bad_alloc
AudioChannelLayout * CopyChannelLayout(const AudioChannelLayout * _Nullable rhs)
{
	if(!rhs)
		return nullptr;

	size_t layoutSize = ChannelLayoutSize(rhs->mNumberChannelDescriptions);
	AudioChannelLayout *channelLayout = static_cast<AudioChannelLayout *>(std::malloc(layoutSize));
	if(!channelLayout)
		throw std::bad_alloc();

	std::memcpy(channelLayout, rhs, layoutSize);

	return channelLayout;
}

/// Returns the string representation of an @c AudioChannelLayoutTag
constexpr const char * GetChannelLayoutTagName(AudioChannelLayoutTag layoutTag) noexcept
{
	switch(layoutTag) {
		case kAudioChannelLayoutTag_UseChannelDescriptions:
			return "Use Channel Descriptions";
		case kAudioChannelLayoutTag_UseChannelBitmap:
			return "Use Channel Bitmap";
		case kAudioChannelLayoutTag_Mono:
			return "Mono";
		case kAudioChannelLayoutTag_Stereo:
			return "Stereo";
		case kAudioChannelLayoutTag_StereoHeadphones:
			return "Stereo Headphones";
		case kAudioChannelLayoutTag_MatrixStereo:
			return "Matrix Stereo";
		case kAudioChannelLayoutTag_MidSide:
			return "Mid-Side";
		case kAudioChannelLayoutTag_XY:
			return "XY";
		case kAudioChannelLayoutTag_Binaural:
			return "Binaural";
		case kAudioChannelLayoutTag_Ambisonic_B_Format:
			return "Ambisonic B-format";
		case kAudioChannelLayoutTag_Quadraphonic:
			return "Quadraphonic";
		case kAudioChannelLayoutTag_Pentagonal:
			return "Pentagonal";
		case kAudioChannelLayoutTag_Hexagonal:
			return "Hexagonal";
		case kAudioChannelLayoutTag_Octagonal:
			return "Octagonal";
		case kAudioChannelLayoutTag_Cube:
			return "Cube";
		case kAudioChannelLayoutTag_MPEG_3_0_A:
			return "MPEG 3.0 A";
		case kAudioChannelLayoutTag_MPEG_3_0_B:
			return "MPEG 3.0 B";
		case kAudioChannelLayoutTag_MPEG_4_0_A:
			return "MPEG 4.0 A";
		case kAudioChannelLayoutTag_MPEG_4_0_B:
			return "MPEG 4.0 B";
		case kAudioChannelLayoutTag_MPEG_5_0_A:
			return "MPEG 5.0 A";
		case kAudioChannelLayoutTag_MPEG_5_0_B:
			return "MPEG 5.0 B";
		case kAudioChannelLayoutTag_MPEG_5_0_C:
			return "MPEG 5.0 C";
		case kAudioChannelLayoutTag_MPEG_5_0_D:
			return "MPEG 5.0 D";
		case kAudioChannelLayoutTag_MPEG_5_1_A:
			return "MPEG 5.1 A";
		case kAudioChannelLayoutTag_MPEG_5_1_B:
			return "MPEG 5.1 B";
		case kAudioChannelLayoutTag_MPEG_5_1_C:
			return "MPEG 5.1 C";
		case kAudioChannelLayoutTag_MPEG_5_1_D:
			return "MPEG 5.1 D";
		case kAudioChannelLayoutTag_MPEG_6_1_A:
			return "MPEG 6.1 A";
		case kAudioChannelLayoutTag_MPEG_7_1_A:
			return "MPEG 7.1 A";
		case kAudioChannelLayoutTag_MPEG_7_1_B:
			return "MPEG 7.1 B";
		case kAudioChannelLayoutTag_MPEG_7_1_C:
			return "MPEG 7.1 C";
		case kAudioChannelLayoutTag_Emagic_Default_7_1:
			return "Emagic Default 7.1";
		case kAudioChannelLayoutTag_SMPTE_DTV:
			return "SMPTE DTV";
		case kAudioChannelLayoutTag_ITU_2_1:
			return "ITU 2.1";
		case kAudioChannelLayoutTag_ITU_2_2:
			return "ITU 2.2";
		case kAudioChannelLayoutTag_DVD_4:
			return "DVD 4";
		case kAudioChannelLayoutTag_DVD_5:
			return "DVD 5";
		case kAudioChannelLayoutTag_DVD_6:
			return "DVD 6";
		case kAudioChannelLayoutTag_DVD_10:
			return "DVD 10";
		case kAudioChannelLayoutTag_DVD_11:
			return "DVD 11";
		case kAudioChannelLayoutTag_DVD_18:
			return "DVD 18";
		case kAudioChannelLayoutTag_AudioUnit_6_0:
			return "AudioUnit 6.0";
		case kAudioChannelLayoutTag_AudioUnit_7_0:
			return "AudioUnit 7.0";
		case kAudioChannelLayoutTag_AudioUnit_7_0_Front:
			return "AudioUnit 7.0 Front";
		case kAudioChannelLayoutTag_AAC_6_0:
			return "AAC 6.0";
		case kAudioChannelLayoutTag_AAC_6_1:
			return "AAC 6.1";
		case kAudioChannelLayoutTag_AAC_7_0:
			return "AAC 7.0";
		case kAudioChannelLayoutTag_AAC_7_1_B:
			return "AAC 7.1 B";
		case kAudioChannelLayoutTag_AAC_7_1_C:
			return "AAC 7.1 C";
		case kAudioChannelLayoutTag_AAC_Octagonal:
			return "AAC Octagonal";
		case kAudioChannelLayoutTag_TMH_10_2_std:
			return "TMH 10.2 standard";
		case kAudioChannelLayoutTag_TMH_10_2_full:
			return "TMH 10.2 full";
		case kAudioChannelLayoutTag_AC3_1_0_1:
			return "AC-3 1.0.1";
		case kAudioChannelLayoutTag_AC3_3_0:
			return "AC-3 3.0";
		case kAudioChannelLayoutTag_AC3_3_1:
			return "AC-3 3.1";
		case kAudioChannelLayoutTag_AC3_3_0_1:
			return "AC-3 3.0.1";
		case kAudioChannelLayoutTag_AC3_2_1_1:
			return "AC-3 2.1.1";
		case kAudioChannelLayoutTag_AC3_3_1_1:
			return "AC-3 3.1.1";
		case kAudioChannelLayoutTag_EAC_6_0_A:
			return "EAC 6.0 A";
		case kAudioChannelLayoutTag_EAC_7_0_A:
			return "EAC 7.0 A";
		case kAudioChannelLayoutTag_EAC3_6_1_A:
			return "E-AC-3 6.1 A";
		case kAudioChannelLayoutTag_EAC3_6_1_B:
			return "E-AC-3 6.1 B";
		case kAudioChannelLayoutTag_EAC3_6_1_C:
			return "E-AC-3 6.1 C";
		case kAudioChannelLayoutTag_EAC3_7_1_A:
			return "E-AC-3 7.1 A";
		case kAudioChannelLayoutTag_EAC3_7_1_B:
			return "E-AC-3 7.1 B";
		case kAudioChannelLayoutTag_EAC3_7_1_C:
			return "E-AC-3 7.1 C";
		case kAudioChannelLayoutTag_EAC3_7_1_D:
			return "E-AC-3 7.1 D";
		case kAudioChannelLayoutTag_EAC3_7_1_E:
			return "E-AC-3 7.1 E";
		case kAudioChannelLayoutTag_EAC3_7_1_F:
			return "E-AC-3 7.1 F";
		case kAudioChannelLayoutTag_EAC3_7_1_G:
			return "E-AC-3 7.1 G";
		case kAudioChannelLayoutTag_EAC3_7_1_H:
			return "E-AC-3 7.1 H";
		case kAudioChannelLayoutTag_DTS_3_1:
			return "DTS 3.1";
		case kAudioChannelLayoutTag_DTS_4_1:
			return "DTS 4.1";
		case kAudioChannelLayoutTag_DTS_6_0_A:
			return "DTS 6.0 A";
		case kAudioChannelLayoutTag_DTS_6_0_B:
			return "DTS 6.0 B";
		case kAudioChannelLayoutTag_DTS_6_0_C:
			return "DTS 6.0 C";
		case kAudioChannelLayoutTag_DTS_6_1_A:
			return "DTS 6.1 A";
		case kAudioChannelLayoutTag_DTS_6_1_B:
			return "DTS 6.1 B";
		case kAudioChannelLayoutTag_DTS_6_1_C:
			return "DTS 6.1 C";
		case kAudioChannelLayoutTag_DTS_7_0:
			return "DTS 7.0";
		case kAudioChannelLayoutTag_DTS_7_1:
			return "DTS 7.1";
		case kAudioChannelLayoutTag_DTS_8_0_A:
			return "DTS 8.0 A";
		case kAudioChannelLayoutTag_DTS_8_0_B:
			return "DTS 8.0 B";
		case kAudioChannelLayoutTag_DTS_8_1_A:
			return "DTS 8.1 A";
		case kAudioChannelLayoutTag_DTS_8_1_B:
			return "DTS 8.1 B";
		case kAudioChannelLayoutTag_DTS_6_1_D:
			return "DTS 6.1 D";
		case kAudioChannelLayoutTag_WAVE_4_0_B:
			return "WAVE 4.0 B";
		case kAudioChannelLayoutTag_WAVE_5_0_B:
			return "WAVE 5.0 B";
		case kAudioChannelLayoutTag_WAVE_5_1_B:
			return "WAVE 5.1 B";
		case kAudioChannelLayoutTag_WAVE_6_1:
			return "WAVE 6.1";
		case kAudioChannelLayoutTag_WAVE_7_1:
			return "WAVE 7.1";
		case kAudioChannelLayoutTag_Atmos_5_1_2:
			return "Atmos 5.1.2";
		case kAudioChannelLayoutTag_Atmos_5_1_4:
			return "Atmos 5.1.4";
		case kAudioChannelLayoutTag_Atmos_7_1_2:
			return "Atmos 7.1.2";
		case kAudioChannelLayoutTag_Atmos_7_1_4:
			return "Atmos 7.1.4";
		case kAudioChannelLayoutTag_Atmos_9_1_6:
			return "Atmos 9.1.6";
		case kAudioChannelLayoutTag_Logic_4_0_C:
			return "Logic 4.0 C";
		case kAudioChannelLayoutTag_Logic_6_0_B:
			return "Logic 6.0 B";
		case kAudioChannelLayoutTag_Logic_6_1_B:
			return "Logic 6.1 B";
		case kAudioChannelLayoutTag_Logic_6_1_D:
			return "Logic 6.1 D";
		case kAudioChannelLayoutTag_Logic_7_1_B:
			return "Logic 7.1 B";
		case kAudioChannelLayoutTag_Logic_Atmos_7_1_4_B:
			return "Logic Atmos 7.1.4 B";
		case kAudioChannelLayoutTag_Logic_Atmos_7_1_6:
			return "Logic Atmos 7.1.6";
		case kAudioChannelLayoutTag_CICP_13:
			return "CICP 13";
		case kAudioChannelLayoutTag_CICP_14:
			return "CICP 14";
		case kAudioChannelLayoutTag_CICP_15:
			return "CICP 15";
		case kAudioChannelLayoutTag_CICP_16:
			return "CICP 16";
		case kAudioChannelLayoutTag_CICP_17:
			return "CICP 17";
		case kAudioChannelLayoutTag_CICP_18:
			return "CICP 18";
		case kAudioChannelLayoutTag_CICP_19:
			return "CICP 19";
		case kAudioChannelLayoutTag_CICP_20:
			return "CICP 20";
		case kAudioChannelLayoutTag_Ogg_5_0:
			return "Ogg 5.0";
		case kAudioChannelLayoutTag_Ogg_5_1:
			return "Ogg 5.1";
		case kAudioChannelLayoutTag_Ogg_6_1:
			return "Ogg 6.1";
		case kAudioChannelLayoutTag_Ogg_7_1:
			return "Ogg 7.1";
		case kAudioChannelLayoutTag_MPEG_5_0_E:
			return "MPEG 5.0 E";
		case kAudioChannelLayoutTag_MPEG_5_1_E:
			return "MPEG 5.1 E";
		case kAudioChannelLayoutTag_MPEG_6_1_B:
			return "MPEG 6.1 B";
		case kAudioChannelLayoutTag_MPEG_7_1_D:
			return "MPEG 7.1 D";

		case kAudioChannelLayoutTag_BeginReserved...kAudioChannelLayoutTag_EndReserved:
			return "Reserved";

		default:
			break;
	}

	switch(layoutTag & 0xFFFF0000) {
		case kAudioChannelLayoutTag_HOA_ACN_SN3D:
			return "HOA ACN SN3D";
		case kAudioChannelLayoutTag_HOA_ACN_N3D:
			return "HOA ACN N3D";
		case kAudioChannelLayoutTag_DiscreteInOrder:
			return "Discrete in Order";
		case kAudioChannelLayoutTag_Unknown:
			return "Unknown";

		default:
			break;
	}

	return nullptr;
}

/// Returns the string representation of an @c AudioChannelLabel
constexpr const char * GetChannelLabelName(AudioChannelLabel label) noexcept
{
	switch(label) {
		case kAudioChannelLabel_Unknown:
			return "Unknown";
		case kAudioChannelLabel_Unused:
			return "Unused";
		case kAudioChannelLabel_UseCoordinates:
			return "Use Coordinates";
		case kAudioChannelLabel_Left:
			return "Left";
		case kAudioChannelLabel_Right:
			return "Right";
		case kAudioChannelLabel_Center:
			return "Center";
		case kAudioChannelLabel_LFEScreen:
			return "LFE Screen";
		case kAudioChannelLabel_LeftSurround:
			return "Left Surround";
		case kAudioChannelLabel_RightSurround:
			return "Right Surround";
		case kAudioChannelLabel_LeftCenter:
			return "Left Center";
		case kAudioChannelLabel_RightCenter:
			return "Right Center";
		case kAudioChannelLabel_CenterSurround:
			return "Center Surround";
		case kAudioChannelLabel_LeftSurroundDirect:
			return "Left Surround Direct";
		case kAudioChannelLabel_RightSurroundDirect:
			return "Right Surround Direct";
		case kAudioChannelLabel_TopCenterSurround:
			return "Top Center Surround";
		case kAudioChannelLabel_VerticalHeightLeft:
			return "Vertical Height Left";
		case kAudioChannelLabel_VerticalHeightCenter:
			return "Vertical Height Center";
		case kAudioChannelLabel_VerticalHeightRight:
			return "Vertical Height Right";
		case kAudioChannelLabel_TopBackLeft:
			return "Top Back Left";
		case kAudioChannelLabel_TopBackCenter:
			return "Top Back Center";
		case kAudioChannelLabel_TopBackRight:
			return "Top Back Right";
		case kAudioChannelLabel_RearSurroundLeft:
			return "Rear Surround Left";
		case kAudioChannelLabel_RearSurroundRight:
			return "Rear Surround Right";
		case kAudioChannelLabel_LeftWide:
			return "Left Wide";
		case kAudioChannelLabel_RightWide:
			return "Right Wide";
		case kAudioChannelLabel_LFE2:
			return "LFE2";
		case kAudioChannelLabel_LeftTotal:
			return "Left Total";
		case kAudioChannelLabel_RightTotal:
			return "Right Total";
		case kAudioChannelLabel_HearingImpaired:
			return "Hearing Impaired";
		case kAudioChannelLabel_Narration:
			return "Narration";
		case kAudioChannelLabel_Mono:
			return "Mono";
		case kAudioChannelLabel_DialogCentricMix:
			return "Dialog Centric Mix";
		case kAudioChannelLabel_CenterSurroundDirect:
			return "Center Surround Direct";
		case kAudioChannelLabel_Haptic:
			return "Haptic";
		case kAudioChannelLabel_LeftTopMiddle:
			return "Left Top Middle";
		case kAudioChannelLabel_RightTopMiddle:
			return "Right Top Middle";
		case kAudioChannelLabel_LeftTopRear:
			return "Left Top Rear";
		case kAudioChannelLabel_CenterTopRear:
			return "Center Top Rear";
		case kAudioChannelLabel_RightTopRear:
			return "Right Top Rear";
		case kAudioChannelLabel_LeftSideSurround:
			return "Left Side Surround";
		case kAudioChannelLabel_RightSideSurround:
			return "Right Side Surround";
		case kAudioChannelLabel_LeftBottom:
			return "Left Bottom";
		case kAudioChannelLabel_RightBottom:
			return "Right Bottom";
		case kAudioChannelLabel_CenterBottom:
			return "Center Bottom";
		case kAudioChannelLabel_LeftTopSurround:
			return "Left Top Surround";
		case kAudioChannelLabel_RightTopSurround:
			return "Right Top Surround";
		case kAudioChannelLabel_LFE3:
			return "LFE3";
		case kAudioChannelLabel_LeftBackSurround:
			return "Left Back Surround";
		case kAudioChannelLabel_RightBackSurround:
			return "Right Back Surround";
		case kAudioChannelLabel_LeftEdgeOfScreen:
			return "Left Edge of Screen";
		case kAudioChannelLabel_RightEdgeOfScreen:
			return "Right Edge of Screen";
		case kAudioChannelLabel_Ambisonic_W:
			return "Ambisonic W";
		case kAudioChannelLabel_Ambisonic_X:
			return "Ambisonic X";
		case kAudioChannelLabel_Ambisonic_Y:
			return "Ambisonic Y";
		case kAudioChannelLabel_Ambisonic_Z:
			return "Ambisonic Z";
		case kAudioChannelLabel_MS_Mid:
			return "MS Mid";
		case kAudioChannelLabel_MS_Side:
			return "MS Side";
		case kAudioChannelLabel_XY_X:
			return "XY X";
		case kAudioChannelLabel_XY_Y:
			return "XY Y";
		case kAudioChannelLabel_BinauralLeft:
			return "Binaural Left";
		case kAudioChannelLabel_BinauralRight:
			return "Binaural Right";
		case kAudioChannelLabel_HeadphonesLeft:
			return "Headphones Left";
		case kAudioChannelLabel_HeadphonesRight:
			return "Headphones Right";
		case kAudioChannelLabel_ClickTrack:
			return "Click Track";
		case kAudioChannelLabel_ForeignLanguage:
			return "Foreign Language";
		case kAudioChannelLabel_Discrete:
			return "Discrete";
		case kAudioChannelLabel_Discrete_0:
			return "Discrete 0";
		case kAudioChannelLabel_Discrete_1:
			return "Discrete 1";
		case kAudioChannelLabel_Discrete_2:
			return "Discrete 2";
		case kAudioChannelLabel_Discrete_3:
			return "Discrete 3";
		case kAudioChannelLabel_Discrete_4:
			return "Discrete 4";
		case kAudioChannelLabel_Discrete_5:
			return "Discrete 5";
		case kAudioChannelLabel_Discrete_6:
			return "Discrete 6";
		case kAudioChannelLabel_Discrete_7:
			return "Discrete 7";
		case kAudioChannelLabel_Discrete_8:
			return "Discrete 8";
		case kAudioChannelLabel_Discrete_9:
			return "Discrete 9";
		case kAudioChannelLabel_Discrete_10:
			return "Discrete 10";
		case kAudioChannelLabel_Discrete_11:
			return "Discrete 11";
		case kAudioChannelLabel_Discrete_12:
			return "Discrete 12";
		case kAudioChannelLabel_Discrete_13:
			return "Discrete 13";
		case kAudioChannelLabel_Discrete_14:
			return "Discrete 14";
		case kAudioChannelLabel_Discrete_15:
			return "Discrete 15";
		case kAudioChannelLabel_Discrete_65535:
			return "Discrete 65535";
		case kAudioChannelLabel_HOA_ACN:
			return "HOA ACN";
		case kAudioChannelLabel_HOA_ACN_0:
			return "HOA ACN 0";
		case kAudioChannelLabel_HOA_ACN_1:
			return "HOA ACN 1";
		case kAudioChannelLabel_HOA_ACN_2:
			return "HOA ACN 2";
		case kAudioChannelLabel_HOA_ACN_3:
			return "HOA ACN 3";
		case kAudioChannelLabel_HOA_ACN_4:
			return "HOA ACN 4";
		case kAudioChannelLabel_HOA_ACN_5:
			return "HOA ACN 5";
		case kAudioChannelLabel_HOA_ACN_6:
			return "HOA ACN 6";
		case kAudioChannelLabel_HOA_ACN_7:
			return "HOA ACN 7";
		case kAudioChannelLabel_HOA_ACN_8:
			return "HOA ACN 8";
		case kAudioChannelLabel_HOA_ACN_9:
			return "HOA ACN 9";
		case kAudioChannelLabel_HOA_ACN_10:
			return "HOA ACN 10";
		case kAudioChannelLabel_HOA_ACN_11:
			return "HOA ACN 11";
		case kAudioChannelLabel_HOA_ACN_12:
			return "HOA ACN 12";
		case kAudioChannelLabel_HOA_ACN_13:
			return "HOA ACN 13";
		case kAudioChannelLabel_HOA_ACN_14:
			return "HOA ACN 14";
		case kAudioChannelLabel_HOA_ACN_15:
			return "HOA ACN 15";
		case kAudioChannelLabel_HOA_ACN_65024:
			return "HOA ACN 65024";

		case kAudioChannelLabel_BeginReserved...kAudioChannelLabel_EndReserved:
			return "Reserved";

		default:
			break;
	}

	switch(label & 0xFFFF0000) {
		case kAudioChannelLabel_HOA_N3D:
			return "HOA N3D";
		case kAudioChannelLabel_Object:
			return "Object";

		default:
			break;
	}

	return nullptr;
}

/// Returns the string representation of a bit in an @c AudioChannelBitmask
constexpr const char * GetChannelBitmaskBitName(UInt32 channelBit) noexcept
{
	switch(channelBit) {
		case kAudioChannelBit_Left:
			return "Left";
		case kAudioChannelBit_Right:
			return "Right";
		case kAudioChannelBit_Center:
			return "Center";
		case kAudioChannelBit_LFEScreen:
			return "LFE Screen";
		case kAudioChannelBit_LeftSurround:
			return "Left Surround";
		case kAudioChannelBit_RightSurround:
			return "Right Surround";
		case kAudioChannelBit_LeftCenter:
			return "Left Center";
		case kAudioChannelBit_RightCenter:
			return "Right Center";
		case kAudioChannelBit_CenterSurround:
			return "Center Surround";
		case kAudioChannelBit_LeftSurroundDirect:
			return "Left Surround Direct";
		case kAudioChannelBit_RightSurroundDirect:
			return "Right Surround Direct";
		case kAudioChannelBit_TopCenterSurround:
			return "Top Center Surround";
		case kAudioChannelBit_VerticalHeightLeft:
			return "Vertical Height Left";
		case kAudioChannelBit_VerticalHeightCenter:
			return "Vertical Height Center";
		case kAudioChannelBit_VerticalHeightRight:
			return "Vertical Height Right";
		case kAudioChannelBit_TopBackLeft:
			return "Top Back Left";
		case kAudioChannelBit_TopBackCenter:
			return "Top Back Center";
		case kAudioChannelBit_TopBackRight:
			return "Top Back Right";
		case kAudioChannelBit_LeftTopMiddle:
			return "Left Top Middle";
		case kAudioChannelBit_RightTopMiddle:
			return "Right Top Middle";
		case kAudioChannelBit_LeftTopRear:
			return "Left Top Rear";
		case kAudioChannelBit_CenterTopRear:
			return "Center Top Rear";
		case kAudioChannelBit_RightTopRear:
			return "Right Top Rear";

		default:
			break;
	}

	return nullptr;
}

}

size_t SFB::AudioChannelLayoutSize(const AudioChannelLayout *channelLayout) noexcept
{
	if(!channelLayout)
		return 0;
	return ChannelLayoutSize(channelLayout->mNumberChannelDescriptions);
}

// Constants
const SFB::CAChannelLayout SFB::CAChannelLayout::Mono		= CAChannelLayout(kAudioChannelLayoutTag_Mono);
const SFB::CAChannelLayout SFB::CAChannelLayout::Stereo 	= CAChannelLayout(kAudioChannelLayoutTag_Stereo);

SFB::CAChannelLayout SFB::CAChannelLayout::ChannelLayoutWithBitmap(AudioChannelBitmap channelBitmap)
{
	CAChannelLayout channelLayout{};
	channelLayout.mChannelLayout = CreateChannelLayout(0);
	channelLayout.mChannelLayout->mChannelLayoutTag = kAudioChannelLayoutTag_UseChannelBitmap;
	channelLayout.mChannelLayout->mChannelBitmap = channelBitmap;
	return channelLayout;
}

SFB::CAChannelLayout SFB::CAChannelLayout::ChannelLayoutWithTag(AudioChannelLayoutTag layoutTag)
{
	return CAChannelLayout{ layoutTag };
}

SFB::CAChannelLayout SFB::CAChannelLayout::ChannelLayoutWithChannelLabels(std::vector<AudioChannelLabel> channelLabels)
{
	return CAChannelLayout{ channelLabels };
}

SFB::CAChannelLayout::CAChannelLayout(const CAChannelLayout& rhs)
: CAChannelLayout{}
{
	*this = rhs;
}

SFB::CAChannelLayout& SFB::CAChannelLayout::operator=(const CAChannelLayout& rhs)
{
	if(this != &rhs)
		Reset(CopyChannelLayout(rhs.mChannelLayout));
	return *this;
}

SFB::CAChannelLayout::CAChannelLayout(AudioChannelLayoutTag layoutTag)
: mChannelLayout{CreateChannelLayout(0)}
{
	mChannelLayout->mChannelLayoutTag = layoutTag;
}

SFB::CAChannelLayout::CAChannelLayout(std::vector<AudioChannelLabel> channelLabels)
: mChannelLayout{CreateChannelLayout(static_cast<UInt32>(channelLabels.size()))}
{
	mChannelLayout->mChannelLayoutTag = kAudioChannelLayoutTag_UseChannelDescriptions;
	for(std::vector<AudioChannelLabel>::size_type i = 0; i != channelLabels.size(); ++i)
		mChannelLayout->mChannelDescriptions[i].mChannelLabel = channelLabels[i];
}

SFB::CAChannelLayout::CAChannelLayout(const AudioChannelLayout *rhs)
: mChannelLayout{CopyChannelLayout(rhs)}
{}

SFB::CAChannelLayout& SFB::CAChannelLayout::operator=(const AudioChannelLayout *rhs)
{
	Reset(CopyChannelLayout(rhs));
	return *this;
}

bool SFB::CAChannelLayout::operator==(const CAChannelLayout& rhs) const noexcept
{
	// Two empty channel layouts are considered equivalent
	if(!mChannelLayout && !rhs.mChannelLayout)
		return true;

	if(!mChannelLayout || !rhs.mChannelLayout)
		return false;

	const AudioChannelLayout *layouts [] = {
		rhs.mChannelLayout,
		mChannelLayout
	};

	UInt32 layoutsEqual = false;
	UInt32 propertySize = sizeof(layoutsEqual);
	OSStatus result = AudioFormatGetProperty(kAudioFormatProperty_AreChannelLayoutsEquivalent, sizeof(layouts), static_cast<void *>(layouts), &propertySize, &layoutsEqual);

	if(noErr != result)
		return false;
	//os_log_error(OS_LOG_DEFAULT, "AudioFormatGetProperty (kAudioFormatProperty_AreChannelLayoutsEquivalent) failed: %d", result);

	return layoutsEqual;
}

UInt32 SFB::CAChannelLayout::ChannelCount() const noexcept
{
	if(!mChannelLayout)
		return 0;

	if(mChannelLayout->mChannelLayoutTag == kAudioChannelLayoutTag_UseChannelDescriptions)
		return mChannelLayout->mNumberChannelDescriptions;

	if(mChannelLayout->mChannelLayoutTag == kAudioChannelLayoutTag_UseChannelBitmap)
		return static_cast<UInt32>(__builtin_popcount(mChannelLayout->mChannelBitmap));

	return AudioChannelLayoutTag_GetNumberOfChannels(mChannelLayout->mChannelLayoutTag);
}

bool SFB::CAChannelLayout::MapToLayout(const CAChannelLayout& outputLayout, std::vector<SInt32>& channelMap) const
{
	// No valid map exists for empty/unknown layouts
	if(!mChannelLayout || !outputLayout.mChannelLayout)
		return false;

	const AudioChannelLayout *layouts [] = {
		mChannelLayout,
		outputLayout.mChannelLayout
	};

	auto outputChannelCount = outputLayout.ChannelCount();
	if(outputChannelCount == 0)
		return false;

	SInt32 rawChannelMap [outputChannelCount];
	UInt32 propertySize = static_cast<UInt32>(sizeof(rawChannelMap));
	OSStatus result = AudioFormatGetProperty(kAudioFormatProperty_ChannelMap, sizeof(layouts), static_cast<void *>(layouts), &propertySize, &rawChannelMap);

	if(noErr != result)
		return false;
	//os_log_error(OS_LOG_DEFAULT, "AudioFormatGetProperty (kAudioFormatProperty_ChannelMap) failed: %d", result);

	auto start = static_cast<SInt32 *>(rawChannelMap);
	channelMap.assign(start, start + outputChannelCount);

	return true;
}

std::string SFB::CAChannelLayout::Description(const char * const prefix) const noexcept
{
	if(!mChannelLayout)
		return prefix ?: std::string{};

	std::string result{};

	if(prefix)
		result.append(prefix);

<<<<<<< HEAD
	char buf [128];

	if(kAudioChannelLayoutTag_UseChannelBitmap == mChannelLayout->mChannelLayoutTag) {
		snprintf(buf, sizeof(buf), "Channel bitmap: 0x%0.8x", mChannelLayout->mChannelBitmap);
		result.append(buf);
	}
	else if(kAudioChannelLayoutTag_UseChannelDescriptions == mChannelLayout->mChannelLayoutTag) {
		snprintf(buf, sizeof(buf), "%u channels [", mChannelLayout->mNumberChannelDescriptions);
		result.append(buf);
=======
	if(kAudioChannelLayoutTag_UseChannelDescriptions == mChannelLayout->mChannelLayoutTag){
		CFStringAppendFormat(result, NULL, CFSTR("%u ch, ["), mChannelLayout->mNumberChannelDescriptions);
>>>>>>> f763e241

		const AudioChannelDescription *desc = mChannelLayout->mChannelDescriptions;
		for(UInt32 i = 0; i < mChannelLayout->mNumberChannelDescriptions; ++i, ++desc) {
			if(kAudioChannelLabel_UseCoordinates == desc->mChannelLabel)
<<<<<<< HEAD
				snprintf(buf, sizeof(buf), "(%f, %f, %f), flags = 0x%0.8x", desc->mCoordinates[0], desc->mCoordinates[1], desc->mCoordinates[2], desc->mChannelFlags);
=======
				CFStringAppendFormat(result, NULL, CFSTR("(%f, %f, %f) flags 0x%0.8x"), desc->mCoordinates[0], desc->mCoordinates[1], desc->mCoordinates[2], desc->mChannelFlags);
>>>>>>> f763e241
			else
				snprintf(buf, sizeof(buf), "%s (0x%0.8x)", GetChannelLabelName(desc->mChannelLabel), desc->mChannelLabel);
			result.append(buf);
			if(i < mChannelLayout->mNumberChannelDescriptions - 1)
				result.append(", ");
		}

		result.append("]");
	}
	else {
		snprintf(buf, sizeof(buf), "%s (0x%0.8x)", GetChannelLayoutTagName(mChannelLayout->mChannelLayoutTag), mChannelLayout->mChannelLayoutTag);
		result.append(buf);
	}
<<<<<<< HEAD
=======
	else if(kAudioChannelLayoutTag_UseChannelBitmap == mChannelLayout->mChannelLayoutTag) {
		auto channelCount = __builtin_popcount(mChannelLayout->mChannelBitmap);
		CFStringAppendFormat(result, NULL, CFSTR("%u ch, ["), channelCount);

		auto i = 0;
		for(auto bit = 0; bit < 32; ++bit) {
			UInt32 value = 1u << bit;
			if(mChannelLayout->mChannelBitmap & value) {
				CFStringAppendFormat(result, NULL, CFSTR("%s"), GetChannelBitmaskBitName(value));
				if(i++ < channelCount - 1)
					CFStringAppend(result, CFSTR(" | "));
			}
		}

		CFStringAppendFormat(result, NULL, CFSTR("] (0x%0.8x)"), mChannelLayout->mChannelBitmap);
	}
	else
		CFStringAppendFormat(result, NULL, CFSTR("%u ch, %s (0x%0.8x)"), AudioChannelLayoutTag_GetNumberOfChannels(mChannelLayout->mChannelLayoutTag), GetChannelLayoutTagName(mChannelLayout->mChannelLayoutTag), mChannelLayout->mChannelLayoutTag);
>>>>>>> f763e241

	return result;
}<|MERGE_RESOLUTION|>--- conflicted
+++ resolved
@@ -4,6 +4,7 @@
 // MIT license
 //
 
+#import <cstdio>
 #import <cstdlib>
 #import <cstring>
 #import <new>
@@ -746,7 +747,7 @@
 	return true;
 }
 
-std::string SFB::CAChannelLayout::Description(const char * const prefix) const noexcept
+std::string SFB::CAChannelLayout::Description(const char * const prefix) const
 {
 	if(!mChannelLayout)
 		return prefix ?: std::string{};
@@ -756,31 +757,18 @@
 	if(prefix)
 		result.append(prefix);
 
-<<<<<<< HEAD
 	char buf [128];
 
-	if(kAudioChannelLayoutTag_UseChannelBitmap == mChannelLayout->mChannelLayoutTag) {
-		snprintf(buf, sizeof(buf), "Channel bitmap: 0x%0.8x", mChannelLayout->mChannelBitmap);
+	if(mChannelLayout->mChannelLayoutTag == kAudioChannelLayoutTag_UseChannelDescriptions) {
+		std::snprintf(buf, sizeof(buf), "%u ch, [", mChannelLayout->mNumberChannelDescriptions);
 		result.append(buf);
-	}
-	else if(kAudioChannelLayoutTag_UseChannelDescriptions == mChannelLayout->mChannelLayoutTag) {
-		snprintf(buf, sizeof(buf), "%u channels [", mChannelLayout->mNumberChannelDescriptions);
-		result.append(buf);
-=======
-	if(kAudioChannelLayoutTag_UseChannelDescriptions == mChannelLayout->mChannelLayoutTag){
-		CFStringAppendFormat(result, NULL, CFSTR("%u ch, ["), mChannelLayout->mNumberChannelDescriptions);
->>>>>>> f763e241
 
 		const AudioChannelDescription *desc = mChannelLayout->mChannelDescriptions;
 		for(UInt32 i = 0; i < mChannelLayout->mNumberChannelDescriptions; ++i, ++desc) {
-			if(kAudioChannelLabel_UseCoordinates == desc->mChannelLabel)
-<<<<<<< HEAD
-				snprintf(buf, sizeof(buf), "(%f, %f, %f), flags = 0x%0.8x", desc->mCoordinates[0], desc->mCoordinates[1], desc->mCoordinates[2], desc->mChannelFlags);
-=======
-				CFStringAppendFormat(result, NULL, CFSTR("(%f, %f, %f) flags 0x%0.8x"), desc->mCoordinates[0], desc->mCoordinates[1], desc->mCoordinates[2], desc->mChannelFlags);
->>>>>>> f763e241
+			if(desc->mChannelLabel == kAudioChannelLabel_UseCoordinates)
+				std::snprintf(buf, sizeof(buf), "(%f, %f, %f), flags = 0x%0.8x", desc->mCoordinates[0], desc->mCoordinates[1], desc->mCoordinates[2], desc->mChannelFlags);
 			else
-				snprintf(buf, sizeof(buf), "%s (0x%0.8x)", GetChannelLabelName(desc->mChannelLabel), desc->mChannelLabel);
+				std::snprintf(buf, sizeof(buf), "%s (0x%0.8x)", GetChannelLabelName(desc->mChannelLabel), desc->mChannelLabel);
 			result.append(buf);
 			if(i < mChannelLayout->mNumberChannelDescriptions - 1)
 				result.append(", ");
@@ -788,31 +776,28 @@
 
 		result.append("]");
 	}
-	else {
-		snprintf(buf, sizeof(buf), "%s (0x%0.8x)", GetChannelLayoutTagName(mChannelLayout->mChannelLayoutTag), mChannelLayout->mChannelLayoutTag);
-		result.append(buf);
-	}
-<<<<<<< HEAD
-=======
-	else if(kAudioChannelLayoutTag_UseChannelBitmap == mChannelLayout->mChannelLayoutTag) {
+	else if(mChannelLayout->mChannelLayoutTag == kAudioChannelLayoutTag_UseChannelBitmap) {
 		auto channelCount = __builtin_popcount(mChannelLayout->mChannelBitmap);
-		CFStringAppendFormat(result, NULL, CFSTR("%u ch, ["), channelCount);
+		std::snprintf(buf, sizeof(buf), "%u ch, [", channelCount);
 
 		auto i = 0;
 		for(auto bit = 0; bit < 32; ++bit) {
 			UInt32 value = 1u << bit;
 			if(mChannelLayout->mChannelBitmap & value) {
-				CFStringAppendFormat(result, NULL, CFSTR("%s"), GetChannelBitmaskBitName(value));
+				std::snprintf(buf, sizeof(buf), "%s", GetChannelBitmaskBitName(value));
+				result.append(buf);
 				if(i++ < channelCount - 1)
-					CFStringAppend(result, CFSTR(" | "));
+					result.append(" | ");
 			}
 		}
 
-		CFStringAppendFormat(result, NULL, CFSTR("] (0x%0.8x)"), mChannelLayout->mChannelBitmap);
+		std::snprintf(buf, sizeof(buf), "] (0x%0.8x)", mChannelLayout->mChannelBitmap);
+		result.append(buf);
 	}
-	else
-		CFStringAppendFormat(result, NULL, CFSTR("%u ch, %s (0x%0.8x)"), AudioChannelLayoutTag_GetNumberOfChannels(mChannelLayout->mChannelLayoutTag), GetChannelLayoutTagName(mChannelLayout->mChannelLayoutTag), mChannelLayout->mChannelLayoutTag);
->>>>>>> f763e241
+	else {
+		std::snprintf(buf, sizeof(buf), "%u ch, %s (0x%0.8x)", AudioChannelLayoutTag_GetNumberOfChannels(mChannelLayout->mChannelLayoutTag), GetChannelLayoutTagName(mChannelLayout->mChannelLayoutTag), mChannelLayout->mChannelLayoutTag);
+		result.append(buf);
+	}
 
 	return result;
 }