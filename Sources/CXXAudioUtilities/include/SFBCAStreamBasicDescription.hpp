//
// Copyright (c) 2014 - 2024 Stephen F. Booth <me@sbooth.org>
// Part of https://github.com/sbooth/CXXAudioUtilities
// MIT license
//

#pragma once

#import <cstring>
#import <string>

#import <CoreAudioTypes/CoreAudioTypes.h>

namespace SFB {

/// Common PCM audio formats
enum class CommonPCMFormat {
	/// Native-endian @c float
	float32,
	/// Native-endian @c double
	float64,
	/// Native-endian @c int16_t
	int16,
	/// Native-endian @c int32_t
	int32,
};

/// A class extending the functionality of a Core Audio @c AudioStreamBasicDescription
class CAStreamBasicDescription : public AudioStreamBasicDescription
{

public:
	
#pragma mark Creation and Destruction

	/// Creates an empty @c CAStreamBasicDescription
	CAStreamBasicDescription() noexcept = default;

	/// Copy constructor
	CAStreamBasicDescription(const CAStreamBasicDescription& rhs) noexcept = default;

	/// Assignment operator
	CAStreamBasicDescription& operator=(const CAStreamBasicDescription& rhs) noexcept = default;

	/// Destructor
	~CAStreamBasicDescription() = default;

	/// Move constructor
	CAStreamBasicDescription(CAStreamBasicDescription&& rhs) noexcept = default;

	/// Move assignment operator
	CAStreamBasicDescription& operator=(CAStreamBasicDescription&& rhs) noexcept = default;


	/// Creates a new @c CAStreamBasicDescription for the speciifed @c CommonPCMFormat
	CAStreamBasicDescription(CommonPCMFormat commonPCMFormat, Float64 sampleRate, UInt32 channelsPerFrame, bool isInterleaved) noexcept
	: AudioStreamBasicDescription{}
	{
#pragma clang diagnostic push
#pragma clang diagnostic ignored "-Wdeprecated-anon-enum-enum-conversion"
		switch(commonPCMFormat) {
			case CommonPCMFormat::float32:
				FillOutASBDForLPCM(*this, sampleRate, channelsPerFrame, 32, 32, true, kAudioFormatFlagIsBigEndian == kAudioFormatFlagsNativeEndian, !isInterleaved);
				break;
			case CommonPCMFormat::float64:
				FillOutASBDForLPCM(*this, sampleRate, channelsPerFrame, 64, 64, true, kAudioFormatFlagIsBigEndian == kAudioFormatFlagsNativeEndian, !isInterleaved);
				break;
			case CommonPCMFormat::int16:
				FillOutASBDForLPCM(*this, sampleRate, channelsPerFrame, 16, 16, false, kAudioFormatFlagIsBigEndian == kAudioFormatFlagsNativeEndian, !isInterleaved);
				break;
			case CommonPCMFormat::int32:
				FillOutASBDForLPCM(*this, sampleRate, channelsPerFrame, 32, 32, false, kAudioFormatFlagIsBigEndian == kAudioFormatFlagsNativeEndian, !isInterleaved);
				break;
		}
#pragma clang diagnostic pop
	}

	// Native overloads

	/// Creates a new @c CAStreamBasicDescription for the specified @c AudioStreamBasicDescription
	inline CAStreamBasicDescription(const AudioStreamBasicDescription& rhs) noexcept
	: AudioStreamBasicDescription{rhs}
	{}

	/// Assignment operator
	CAStreamBasicDescription& operator=(const AudioStreamBasicDescription& rhs) noexcept
	{
		AudioStreamBasicDescription::operator=(rhs);
		return *this;
	}

#pragma mark Comparison

	/// Returns @c true if @c rhs is equal to @c this
	inline bool operator==(const AudioStreamBasicDescription& rhs) const noexcept
	{
		return !std::memcmp(this, &rhs, sizeof(AudioStreamBasicDescription));
	}

	/// Returns @c true if @c rhs is not equal to @c this
	inline bool operator!=(const AudioStreamBasicDescription& rhs) const noexcept
	{
		return !operator==(rhs);
	}

#pragma mark Format information

	/// Returns @c true if this format is non-interleaved
	inline bool IsNonInterleaved() const noexcept
	{
		return (mFormatFlags & kAudioFormatFlagIsNonInterleaved) == kAudioFormatFlagIsNonInterleaved;
	}

	/// Returns @c true if this format is interleaved
	inline bool IsInterleaved() const noexcept
	{
		return (mFormatFlags & kAudioFormatFlagIsNonInterleaved) == 0;
	}

	/// Returns the number of interleaved channels
	inline UInt32 InterleavedChannelCount() const noexcept
	{
		return IsInterleaved() ? mChannelsPerFrame : 1;
	}

	/// Returns the number of channel streams
	inline UInt32 ChannelStreamCount() const noexcept
	{
		return IsInterleaved() ? 1 : mChannelsPerFrame;
	}

	/// Returns the number of channels
	inline UInt32 ChannelCount() const noexcept
	{
		return mChannelsPerFrame;
	}

	/// Returns @c true if this format is PCM
	inline bool IsPCM() const noexcept
	{
		return mFormatID == kAudioFormatLinearPCM;
	}

	/// Returns @c true if this format is big-endian
	inline bool IsBigEndian() const noexcept
	{
		return (mFormatFlags & kAudioFormatFlagIsBigEndian) == kAudioFormatFlagIsBigEndian;
	}

	/// Returns @c true if this format is little-endian
	inline bool IsLittleEndian() const noexcept
	{
		return (mFormatFlags & kAudioFormatFlagIsBigEndian) == 0;
	}

	/// Returns @c true if this format is native-endian
	inline bool IsNativeEndian() const noexcept
	{
		return (mFormatFlags & kAudioFormatFlagIsBigEndian) == kAudioFormatFlagsNativeEndian;
	}

	/// Returns @c true if this format is floating-point linear PCM
	inline bool IsFloat() const noexcept
	{
		return IsPCM() && (mFormatFlags & kAudioFormatFlagIsFloat) == kAudioFormatFlagIsFloat;
	}

	/// Returns @c true if this format is integer linear PCM
	inline bool IsInteger() const noexcept
	{
		return IsPCM() && (mFormatFlags & kAudioFormatFlagIsFloat) == 0;
	}

	/// Returns @c true if this format is signed integer linear PCM
	inline bool IsSignedInteger() const noexcept
	{
		return IsPCM() && (mFormatFlags & kAudioFormatFlagIsSignedInteger) == kAudioFormatFlagIsSignedInteger;
	}

	/// Returns @c true if this format is packed
	inline bool IsPacked() const noexcept
	{
		return (mFormatFlags & kAudioFormatFlagIsPacked) == kAudioFormatFlagIsPacked;
	}

	/// Returns @c true if this format is high-aligned
	inline bool IsAlignedHigh() const noexcept
	{
		return (mFormatFlags & kAudioFormatFlagIsAlignedHigh) == kAudioFormatFlagIsAlignedHigh;
	}

	/// Returns @c true if this format is non-mixable
	/// @note This flag is only used when interacting with HAL stream formats
	inline bool IsNonMixable() const noexcept
	{
		return (mFormatFlags & kAudioFormatFlagIsNonMixable) == kAudioFormatFlagIsNonMixable;
	}

	/// Returns @c true if this format is mixable
	/// @note This flag is only used when interacting with HAL stream formats
	inline bool IsMixable() const noexcept
	{
		return IsPCM() && (mFormatFlags & kAudioFormatFlagIsNonMixable) == 0;
	}

	/// Returns the sample word size in bytes
	inline UInt32 SampleWordSize() const noexcept
	{
		auto interleavedChannelCount = InterleavedChannelCount();
		if(!interleavedChannelCount)
			return 0;
		return mBytesPerFrame / interleavedChannelCount;
	}

	/// Returns the byte size of @c frameCount audio frames
	/// @note This is equivalent to @c frameCount*mBytesPerFrame
	inline UInt32 FrameCountToByteSize(UInt32 frameCount) const noexcept
	{
		return frameCount * mBytesPerFrame;
	}

	/// Returns the frame count of @c byteSize bytes
	/// @note This is equivalent to @c byteSize/mBytesPerFrame
	inline UInt32 ByteSizeToFrameCount(UInt32 byteSize) const noexcept
	{
		if(!mBytesPerFrame)
			return 0;
		return byteSize / mBytesPerFrame;
	}

	/// Returns the duration of a single packet in seconds
	inline double GetPacketDuration() const noexcept
	{
		return (1 / mSampleRate) * mFramesPerPacket;
	}

#pragma mark Format transformation

	/// Sets @c format to the equivalent non-interleaved format of @c this. Fails for non-PCM formats.
	bool GetNonInterleavedEquivalent(CAStreamBasicDescription& format) const noexcept
	{
		if(!IsPCM() || !mChannelsPerFrame)
			return false;
		format = *this;
		if(IsInterleaved()) {
			format.mFormatFlags |= kAudioFormatFlagIsNonInterleaved;
			format.mBytesPerPacket /= mChannelsPerFrame;
			format.mBytesPerFrame /= mChannelsPerFrame;
		}
		return true;
	}

	/// Sets @c format to the equivalent interleaved format of @c this. Fails for non-PCM formats.
	bool GetInterleavedEquivalent(CAStreamBasicDescription& format) const noexcept
	{
		if(!IsPCM())
			return false;
		format = *this;
		if(!IsInterleaved()) {
			format.mFormatFlags &= ~kAudioFormatFlagIsNonInterleaved;
			format.mBytesPerPacket *= mChannelsPerFrame;
			format.mBytesPerFrame *= mChannelsPerFrame;
		}
		return true;
	}

	/// Sets @c format to the equivalent standard format of @c this. Fails for non-PCM formats.
	bool GetStandardEquivalent(CAStreamBasicDescription& format) const noexcept
	{
		if(!IsPCM())
			return false;
#pragma clang diagnostic push
#pragma clang diagnostic ignored "-Wdeprecated-anon-enum-enum-conversion"
		FillOutASBDForLPCM(format, mSampleRate, mChannelsPerFrame, 32, 32, true, kAudioFormatFlagIsBigEndian == kAudioFormatFlagsNativeEndian, true);
#pragma clang diagnostic pop
		return true;
	}

	/// Resets the @c CAStreamBasicDescription to the default state
	inline void Reset() noexcept
	{
		std::memset(this, 0, sizeof(AudioStreamBasicDescription));
	}


	/// Returns a string representation of this format suitable for logging
<<<<<<< HEAD
	std::string Description() const;
=======
	CFString Description() const noexcept;
>>>>>>> 5b170b65

};

} // namespace SFB<|MERGE_RESOLUTION|>--- conflicted
+++ resolved
@@ -284,11 +284,8 @@
 
 
 	/// Returns a string representation of this format suitable for logging
-<<<<<<< HEAD
 	std::string Description() const;
-=======
-	CFString Description() const noexcept;
->>>>>>> 5b170b65
+
 
 };
 
