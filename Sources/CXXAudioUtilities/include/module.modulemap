--- conflicted
+++ resolved
@@ -25,11 +25,8 @@
 	header "SFBDispatchSemaphore.hpp"
 	header "SFBExtAudioFileWrapper.hpp"
 	header "SFBRingBuffer.hpp"
-<<<<<<< HEAD
+	header "SFBScopeGuard.hpp"
 	header "SFBStringFormatting.hpp"
-=======
-	header "SFBScopeGuard.hpp"
->>>>>>> ac464a66
 	header "SFBUnfairLock.hpp"
 
 	export *
